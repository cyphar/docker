--- conflicted
+++ resolved
@@ -1356,19 +1356,11 @@
 
 }
 
-<<<<<<< HEAD
 func NewServer(config *DaemonConfig) (*Server, error) {
 	if runtime.GOARCH != "amd64" {
 		log.Fatalf("The docker runtime currently only supports amd64 (not %s). This will change in the future. Aborting.", runtime.GOARCH)
 	}
 	runtime, err := NewRuntime(config)
-=======
-func NewServer(flGraphPath string, deviceSet DeviceSet, autoRestart, enableCors bool, dns ListOpts) (*Server, error) {
-	if runtime.GOARCH != "amd64" {
-		log.Fatalf("The docker runtime currently only supports amd64 (not %s). This will change in the future. Aborting.", runtime.GOARCH)
-	}
-	runtime, err := NewRuntime(flGraphPath, deviceSet, autoRestart, dns)
->>>>>>> f6913592
 	if err != nil {
 		return nil, err
 	}
